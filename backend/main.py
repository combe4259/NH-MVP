--- conflicted
+++ resolved
@@ -1,7 +1,6 @@
 from fastapi import FastAPI, WebSocket, WebSocketDisconnect
 from fastapi.middleware.cors import CORSMiddleware
 from routers import eyetracking, staff, consultations
-<<<<<<< HEAD
 import json
 import asyncio
 from typing import Dict, List
@@ -10,7 +9,6 @@
 import numpy as np
 import base64
 import os
-=======
 from models.database import startup_database, shutdown_database
 
 # 텍스트 분석 모듈 임포트 (오류 처리 포함)
@@ -30,7 +28,6 @@
 except ImportError as e:
     print(f"face_analysis router import failed: {e}")
     FACE_ANALYSIS_AVAILABLE = False
->>>>>>> 286e4797
 
 os.environ['TF_CPP_MIN_LOG_LEVEL'] = '3'
 # 로그
