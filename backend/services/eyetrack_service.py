--- conflicted
+++ resolved
@@ -1,13 +1,7 @@
 import sys
 import os
 import asyncio
-<<<<<<< HEAD
 from datetime import datetime, timezone
-import numpy as np
-
-# eyetracking 모듈 import
-sys.path.append(os.path.join(os.path.dirname(__file__), '..', '..'))
-=======
 import logging
 from datetime import datetime, timezone, timedelta
 from pathlib import Path
@@ -32,7 +26,6 @@
 
 # Add parent directory to path to import text_simplifier
 sys.path.append(str(Path(__file__).parent.parent.parent))
->>>>>>> 286e4797
 
 try:
     from text_simplifier_krfinbert_kogpt2 import FinancialTextSimplifier
@@ -276,8 +269,7 @@
         )
     
     async def analyze_reading_session(self, consultation_id: str, section_name: str, 
-                                    section_text: str, reading_time: float, 
-<<<<<<< HEAD
+                                    section_text: str, reading_time: float,
                                     gaze_data: Optional[Dict] = None,
                                     face_frame: Optional[np.ndarray] = None) -> Dict:
         """읽기 세션 분석 (메인 API 함수) - AI 모델 우선 사용"""
@@ -304,14 +296,12 @@
                 confused_sentences = self.identify_confused_sentences(section_text, difficulty_score)
                 ai_explanation = self.generate_ai_explanation(section_text, confused_sentences)
                 face_confusion = {"confused": False, "probability": 0.0}
-=======
                                     gaze_data: Optional[Dict] = None) -> Dict[str, Any]:
         """읽기 세션 분석 (메인 API 함수)"""
         
         try:
             # 1. 텍스트 난이도 분석
             difficulty_score = self.get_text_difficulty(section_text)
->>>>>>> 286e4797
             
             # 2. 혼란도 계산
             confusion_probability = self.calculate_confusion_probability(
@@ -339,12 +329,10 @@
             recommendations = self._generate_recommendations(
                 confusion_probability, difficulty_score, reading_time
             )
-            
-<<<<<<< HEAD
+
             # 7. 텍스트 분석 (문장 + 단어 동시 분석)
             analysis_data = {}
             if self.hybrid_analyzer:
-=======
             # 7. 세션 데이터 업데이트
             if consultation_id not in self.session_data:
                 self.session_data[consultation_id] = {
@@ -363,7 +351,6 @@
             # 7. 하이브리드 분석 추가
             hybrid_data = {}
             if hybrid_analyzer:
->>>>>>> 286e4797
                 try:
                     hybrid_result = hybrid_analyzer.analyze_text_hybrid(section_text)
                     hybrid_data = {
